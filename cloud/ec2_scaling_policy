--- conflicted
+++ resolved
@@ -119,11 +119,6 @@
             if changed:
                 connection.create_scaling_policy(policy)
                 policy = connection.get_all_policies(policy_names=[sp_name])[0]
-<<<<<<< HEAD
-                module.exit_json(changed=changed, name=policy.name, arn=policy.policy_arn, as_name=policy.as_name, scaling_adjustment=policy.scaling_adjustment, cooldown=policy.cooldown, adjustment_type=policy.adjustment_type, min_adjustment_step=policy.min_adjustment_step)
-            policy = connection.get_all_policies(policy_names=[sp_name])[0]
-=======
->>>>>>> ba52d02b
             module.exit_json(changed=changed, name=policy.name, arn=policy.policy_arn, as_name=policy.as_name, scaling_adjustment=policy.scaling_adjustment, cooldown=policy.cooldown, adjustment_type=policy.adjustment_type, min_adjustment_step=policy.min_adjustment_step)
         except BotoServerError, e:
             module.fail_json(msg=str(e))
